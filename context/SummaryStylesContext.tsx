import React, { createContext, useContext, useState, useRef, useCallback, ReactNode, useEffect } from 'react';
<<<<<<< HEAD
import { Platform } from 'react-native';
=======
>>>>>>> 688849e5
import { StorageService } from '@/services/storageService';

interface SummaryStyle {
  id: string;
  name: string;
  prompt: string;
  updatedAt: number;
  builtIn: boolean;
}

type ChangeReason = 'seed' | 'create' | 'update' | 'remove';

interface ChangeEvent {
  type: 'summaryStyles/changed';
  reason: ChangeReason;
}

type Listener = (event: ChangeEvent) => void;

interface SummaryStylesContextType {
  styles: SummaryStyle[];
  loading: boolean;
  error: string | null;
  hydrate: () => Promise<void>;
  list: () => SummaryStyle[];
  create: (style: Omit<SummaryStyle, 'id' | 'updatedAt' | 'builtIn'>) => Promise<SummaryStyle>;
  update: (id: string, updates: Partial<Omit<SummaryStyle, 'id' | 'builtIn'>>) => Promise<SummaryStyle | null>;
  remove: (id: string) => Promise<void>;
  on: (event: ChangeEvent['type'], listener: Listener) => void;
  off: (event: ChangeEvent['type'], listener: Listener) => void;
}

const SummaryStylesContext = createContext<SummaryStylesContextType | null>(null);

const STORAGE_KEY = 'summaryStyles:v1';

const DEFAULT_STYLES: Array<Omit<SummaryStyle, 'updatedAt'>> = [
  { id: 'quick', name: 'Quick Summary', prompt: 'Provide a 1-2 sentence overview.', builtIn: true },
  { id: 'detailed', name: 'Detailed Summary', prompt: 'Provide a thorough paragraph summary.', builtIn: true },
  { id: 'bullets', name: 'Bullet Points', prompt: 'Summarize as concise bullet points.', builtIn: true },
  { id: 'action-items', name: 'Action Items', prompt: 'List action items and next steps.', builtIn: true },
  { id: 'key-takeaways', name: 'Key Takeaways', prompt: 'List key takeaways.', builtIn: true },
  { id: 'meeting-minutes', name: 'Meeting Minutes', prompt: 'Summarize as meeting minutes.', builtIn: true },
];

function generateId(): string {
  return Date.now().toString() + '_' + Math.random().toString(36).substring(2, 15);
}

interface ProviderProps {
  children: ReactNode;
}

export function SummaryStylesProvider({ children }: ProviderProps) {
  const [styles, setStyles] = useState<SummaryStyle[]>([]);
  const [loading, setLoading] = useState(true);
  const [error, setError] = useState<string | null>(null);
  const hydratedRef = useRef(false);
  const listenersRef = useRef<Set<Listener>>(new Set());
  const writeTimeoutRef = useRef<NodeJS.Timeout | null>(null);
  const syncChannelRef = useRef<BroadcastChannel | null>(null);
  const instanceIdRef = useRef<string>(Math.random().toString(36).substring(2, 15));

  const emit = useCallback((reason: ChangeReason, fromBroadcast: boolean = false) => {
    const event: ChangeEvent = { type: 'summaryStyles/changed', reason };

    if (
      Platform.OS === 'web' &&
      typeof window !== 'undefined' &&
      typeof window.BroadcastChannel !== 'undefined' &&
      !fromBroadcast &&
      syncChannelRef.current
    ) {
      try {
        syncChannelRef.current.postMessage({
          type: 'summaryStyles/changed',
          reason,
          instanceId: instanceIdRef.current,
        });
      } catch (err) {
        console.warn('Failed to broadcast summary styles change:', err);
      }
    }

    listenersRef.current.forEach(listener => listener(event));
  }, []);

  const refresh = useCallback(async () => {
    try {
      const data = await StorageService.getItem(STORAGE_KEY);
      if (data) {
        try {
          const parsed: SummaryStyle[] = JSON.parse(data);
          setStyles(parsed);
        } catch (parseErr) {
          console.error('Failed to parse summary styles:', parseErr);
          setError('Failed to parse summary styles');
          await StorageService.removeItem(STORAGE_KEY);
          setStyles([]);
        }
      }
    } catch (err: any) {
      console.error('Failed to refresh summary styles:', err);
      setError(err?.message || 'Failed to refresh');
    }
  }, []);

  const persist = useCallback((next: SummaryStyle[]) => {
    if (writeTimeoutRef.current) {
      clearTimeout(writeTimeoutRef.current);
    }
    writeTimeoutRef.current = setTimeout(() => {
      StorageService.setItem(STORAGE_KEY, JSON.stringify(next)).catch(err => {
        console.error('Failed to persist summary styles:', err);
      });
    }, 300);
  }, []);

  useEffect(() => {
    if (
      Platform.OS === 'web' &&
      typeof window !== 'undefined' &&
      typeof window.BroadcastChannel !== 'undefined'
    ) {
      try {
        const channel = new window.BroadcastChannel('summary-styles-sync');
        channel.onmessage = async event => {
          if (event.data.instanceId !== instanceIdRef.current && event.data.type === 'summaryStyles/changed') {
            await refresh();
            emit(event.data.reason, true);
          }
        };
        syncChannelRef.current = channel;
        return () => {
          channel.close();
        };
      } catch (err) {
        console.warn('Failed to initialize BroadcastChannel for summary styles:', err);
      }
    }
  }, [emit, refresh]);

  useEffect(() => {
    return () => {
      if (writeTimeoutRef.current) {
        clearTimeout(writeTimeoutRef.current);
      }
    };
  }, []);

  const hydrate = useCallback(async () => {
    if (hydratedRef.current) return;
    setLoading(true);
    setError(null);
    try {
      const data = await StorageService.getItem(STORAGE_KEY);
      if (data) {
        try {
          const parsed: SummaryStyle[] = JSON.parse(data);
          setStyles(parsed);
        } catch (parseErr) {
<<<<<<< HEAD
          console.error('Failed to parse summary styles:', parseErr);
=======
          console.warn('Invalid summary styles in storage, resetting to defaults:', parseErr);
>>>>>>> 688849e5
          const now = Date.now();
          const seeded = DEFAULT_STYLES.map(s => ({ ...s, updatedAt: now }));
          setStyles(seeded);
          persist(seeded);
          emit('seed');
<<<<<<< HEAD
          await StorageService.removeItem(STORAGE_KEY);
=======
>>>>>>> 688849e5
        }
      } else {
        const now = Date.now();
        const seeded = DEFAULT_STYLES.map(s => ({ ...s, updatedAt: now }));
        setStyles(seeded);
        persist(seeded);
        emit('seed');
      }
      hydratedRef.current = true;
    } catch (err: any) {
      console.error('Failed to hydrate summary styles:', err);
      setError(err?.message || 'Failed to hydrate');
    } finally {
      setLoading(false);
    }
  }, [emit, persist]);

  useEffect(() => {
    return () => {
      if (writeTimeoutRef.current) {
        clearTimeout(writeTimeoutRef.current);
      }
    };
  }, []);

  const list = useCallback(() => {
    return [...styles].sort((a, b) => b.updatedAt - a.updatedAt);
  }, [styles]);

  const create = useCallback(async (style: Omit<SummaryStyle, 'id' | 'updatedAt' | 'builtIn'>) => {
    const newStyle: SummaryStyle = {
      ...style,
      id: generateId(),
      builtIn: false,
      updatedAt: Date.now(),
    };
    setStyles(prev => {
      const next = [...prev, newStyle];
      persist(next);
      return next;
    });
    emit('create');
    return newStyle;
  }, [persist, emit]);

  const update = useCallback(async (id: string, updates: Partial<Omit<SummaryStyle, 'id' | 'builtIn'>>) => {
    let updated: SummaryStyle | null = null;
    setStyles(prev => {
      const next = prev.map(style => {
        if (style.id === id) {
          updated = { ...style, ...updates, updatedAt: Date.now() };
          return updated;
        }
        return style;
      });
      persist(next);
      return next;
    });
    if (updated) emit('update');
    return updated;
  }, [persist, emit]);

  const remove = useCallback(async (id: string) => {
    setStyles(prev => {
      const next = prev.filter(s => s.id !== id);
      persist(next);
      return next;
    });
    emit('remove');
  }, [persist, emit]);

  const on = useCallback((event: ChangeEvent['type'], listener: Listener) => {
    if (event !== 'summaryStyles/changed') return;
    listenersRef.current.add(listener);
  }, []);

  const off = useCallback((event: ChangeEvent['type'], listener: Listener) => {
    if (event !== 'summaryStyles/changed') return;
    listenersRef.current.delete(listener);
  }, []);

  const value: SummaryStylesContextType = {
    styles,
    loading,
    error,
    hydrate,
    list,
    create,
    update,
    remove,
    on,
    off,
  };

  return (
    <SummaryStylesContext.Provider value={value}>
      {children}
    </SummaryStylesContext.Provider>
  );
}

export function useSummaryStyles(): SummaryStylesContextType {
  const ctx = useContext(SummaryStylesContext);
  if (!ctx) {
    throw new Error('useSummaryStyles must be used within a SummaryStylesProvider');
  }
  return ctx;
}

export type { SummaryStyle, ChangeEvent as SummaryStylesChangeEvent };
<|MERGE_RESOLUTION|>--- conflicted
+++ resolved
@@ -1,8 +1,5 @@
 import React, { createContext, useContext, useState, useRef, useCallback, ReactNode, useEffect } from 'react';
-<<<<<<< HEAD
-import { Platform } from 'react-native';
-=======
->>>>>>> 688849e5
+
 import { StorageService } from '@/services/storageService';
 
 interface SummaryStyle {
@@ -164,20 +161,13 @@
           const parsed: SummaryStyle[] = JSON.parse(data);
           setStyles(parsed);
         } catch (parseErr) {
-<<<<<<< HEAD
-          console.error('Failed to parse summary styles:', parseErr);
-=======
-          console.warn('Invalid summary styles in storage, resetting to defaults:', parseErr);
->>>>>>> 688849e5
+
           const now = Date.now();
           const seeded = DEFAULT_STYLES.map(s => ({ ...s, updatedAt: now }));
           setStyles(seeded);
           persist(seeded);
           emit('seed');
-<<<<<<< HEAD
-          await StorageService.removeItem(STORAGE_KEY);
-=======
->>>>>>> 688849e5
+
         }
       } else {
         const now = Date.now();
