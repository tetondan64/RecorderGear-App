import React, { useState, useEffect, useRef } from 'react';
import { View, Text, StyleSheet, TouchableOpacity, FlatList, Alert, Modal } from 'react-native';
import { useLocalSearchParams, router } from 'expo-router';
import { ArrowLeft, Search, CreditCard as Edit3, Lightbulb, MessageCircle, Pin, X, Check } from 'lucide-react-native';
import { BlurView } from 'expo-blur';
import Layout from '@/components/Layout';
import AudioPlayerModule from '@/components/AudioPlayerModule';
import TranscriptBlock from '@/components/TranscriptBlock';
import TranscriptSearch from '@/components/TranscriptSearch';
import ConfirmModal from '../../components/ConfirmModal';
import SummaryDropdown from '@/components/SummaryDropdown';
import { AudioStorageService } from '@/services/audioStorage';
import { TranscriptService } from '@/services/transcriptService';
import { AudioSummaryService } from '@/services/audioSummaryService';
import { AudioFile } from '@/types/audio';
import { Transcript, TranscriptSegment } from '@/types/transcript';
import { SummaryStyle, AudioSummary } from '@/types/summary';

export default function ViewerScreen() {
  const { fileId } = useLocalSearchParams<{ fileId: string }>();
  const [file, setFile] = useState<AudioFile | null>(null);
  const [transcript, setTranscript] = useState<Transcript | null>(null);
  const [originalTranscript, setOriginalTranscript] = useState<Transcript | null>(null);
  const [loading, setLoading] = useState(true);
  const [transcriptLoading, setTranscriptLoading] = useState(false);
  const [activeSegmentId, setActiveSegmentId] = useState<string | null>(null);
  const [isEditMode, setIsEditMode] = useState(false);
  const [hasUnsavedChanges, setHasUnsavedChanges] = useState(false);
  const [showCancelModal, setShowCancelModal] = useState(false);
  const [showSearch, setShowSearch] = useState(false);
  const [isUserScrolling, setIsUserScrolling] = useState(false);
  const [lastAutoScrollTime, setLastAutoScrollTime] = useState(0);
  const [showSummaryDropdown, setShowSummaryDropdown] = useState(false);
  const [selectedSummaryStyle, setSelectedSummaryStyle] = useState<SummaryStyle | null>(null);
  const [currentSummary, setCurrentSummary] = useState<AudioSummary | null>(null);
  const [summaryLoading, setSummaryLoading] = useState(false);
  const audioPlayerRef = useRef<any>(null);
  const flatListRef = useRef<FlatList>(null);
  const scrollTimeoutRef = useRef<NodeJS.Timeout | null>(null);
  const autoScrollTimeoutRef = useRef<NodeJS.Timeout | null>(null);

  useEffect(() => {
    loadFileAndTranscript();
  }, [fileId]);

  // Reset user scrolling flag after a delay
  useEffect(() => {
    if (isUserScrolling) {
      if (scrollTimeoutRef.current) {
        clearTimeout(scrollTimeoutRef.current);
      }
      scrollTimeoutRef.current = setTimeout(() => {
        setIsUserScrolling(false);
      }, 3000); // Reset after 3 seconds of no user interaction
    }
    
    return () => {
      if (scrollTimeoutRef.current) {
        clearTimeout(scrollTimeoutRef.current);
      }
    };
  }, [isUserScrolling]);

  // Cleanup timeouts on unmount
  useEffect(() => {
    return () => {
      if (scrollTimeoutRef.current) {
        clearTimeout(scrollTimeoutRef.current);
      }
      if (autoScrollTimeoutRef.current) {
        clearTimeout(autoScrollTimeoutRef.current);
      }
    };
  }, []);
  const loadFileAndTranscript = async () => {
    if (!fileId) return;
    
    try {
      setLoading(true);
      const audioFile = await AudioStorageService.getFileById(fileId);
      if (!audioFile) {
        Alert.alert('Error', 'File not found');
        router.back();
        return;
      }
      
      setFile(audioFile);
      
      // Load or generate transcript
      setTranscriptLoading(true);
      const transcriptData = await TranscriptService.getTranscriptByFileId(fileId);
      setTranscript(transcriptData);
      setOriginalTranscript(transcriptData);
      setTranscriptLoading(false);
      
    } catch (error) {
      Alert.alert('Error', 'Failed to load file');
      router.back();
    } finally {
      setLoading(false);
      setTranscriptLoading(false);
    }
  };

  const scrollToActiveSegment = (segmentId: string) => {
    if (!transcript || !flatListRef.current || isUserScrolling) {
      return;
    }

    const segmentIndex = transcript.segments.findIndex(s => s.id === segmentId);
    if (segmentIndex === -1) {
      return;
    }

    // Debounce auto-scroll to prevent jitter
    if (autoScrollTimeoutRef.current) {
      clearTimeout(autoScrollTimeoutRef.current);
    }

    autoScrollTimeoutRef.current = setTimeout(() => {
      if (flatListRef.current && !isUserScrolling) {
        try {
          flatListRef.current.scrollToIndex({
            index: segmentIndex,
            animated: true,
            viewPosition: 0.5, // Center the item vertically
          });
          setLastAutoScrollTime(Date.now());
        } catch (error) {
          // Fallback to scrollToOffset if scrollToIndex fails
          console.warn('ScrollToIndex failed, using fallback scroll');
          const estimatedOffset = segmentIndex * 100; // Estimate based on average segment height
          flatListRef.current.scrollToOffset({
            offset: estimatedOffset,
            animated: true,
          });
        }
      }
    }, 100); // 100ms debounce
  };

  const handleUserScroll = () => {
    const now = Date.now();
    // Only set user scrolling if it's not from our auto-scroll
    if (now - lastAutoScrollTime > 500) {
      setIsUserScrolling(true);
    }
  };
  const jumpToTimestamp = (timestamp: number) => {
    // Find the segment that contains this timestamp
    const segment = transcript?.segments.find(s => s.startTime === timestamp);
    if (segment) {
      setActiveSegmentId(segment.id);
      
      // Seek audio player to timestamp
      if (audioPlayerRef.current && audioPlayerRef.current.seekTo) {
        audioPlayerRef.current.seekTo(timestamp);
      }
      
      // Scroll to the segment
      scrollToActiveSegment(segment.id);
      
      console.log(`Seeking to timestamp: ${timestamp}s`);
    }
  };

  const handleEditTranscript = () => {
    setIsEditMode(true);
  };

  const handleCancelEdit = () => {
    if (hasUnsavedChanges) {
      setShowCancelModal(true);
    } else {
      exitEditMode();
    }
  };

  const handleSaveEdit = async () => {
    if (!transcript) return;
    
    try {
      // Save changes to transcript service
      await TranscriptService.updateTranscript(transcript);
      setOriginalTranscript(transcript);
      setHasUnsavedChanges(false);
      exitEditMode();
      Alert.alert('Success', 'Changes saved successfully');
    } catch (error) {
      Alert.alert('Error', 'Failed to save changes');
    }
  };

  const exitEditMode = () => {
    setIsEditMode(false);
    setHasUnsavedChanges(false);
  };

  const handleDiscardChanges = () => {
    setTranscript(originalTranscript);
    setHasUnsavedChanges(false);
    setShowCancelModal(false);
    exitEditMode();
  };

  const handleSegmentTextChange = (segmentId: string, newText: string) => {
    if (!transcript) return;
    
    setTranscript(prev => {
      if (!prev) return prev;
      
      const updatedSegments = prev.segments.map(segment =>
        segment.id === segmentId ? { ...segment, text: newText } : segment
      );
      
      return {
        ...prev,
        segments: updatedSegments,
        fullText: updatedSegments.map(s => s.text).join(' '),
      };
    });
    
    setHasUnsavedChanges(true);
  };

  const handleSearchToggle = () => {
    setShowSearch(!showSearch);
  };

  const handleSearchMatchSelect = (segment: TranscriptSegment, matchIndex: number) => {
    console.log('🔍 Search match selected:', {
      segmentId: segment.id,
      startTime: segment.startTime,
      text: segment.text.substring(0, 50) + '...'
    });
    
    // Set the active segment for visual highlighting - use the exact segment
    setActiveSegmentId(segment.id);
    
    // Jump to the timestamp in the audio player
    if (audioPlayerRef.current && audioPlayerRef.current.seekTo) {
      audioPlayerRef.current.seekTo(segment.startTime);
    }
    
    // Scroll to the segment (this will override user scrolling temporarily)
    setIsUserScrolling(false);
    scrollToActiveSegment(segment.id);
    
    console.log(`🔍 Navigated to search match at ${segment.startTime}s`);
  };

  const handleSummarize = () => {
<<<<<<< HEAD
    console.log('📋 Summarize button clicked');
    console.error('🚨 VIEWER DEBUG: handleSummarize called, setting showSummaryDropdown to TRUE');
    alert('🚨 VIEWER: Summarize button clicked! Setting dropdown visible.');
=======
>>>>>>> ea8bf0ba
    setShowSummaryDropdown(true);
    console.error('🚨 VIEWER DEBUG: showSummaryDropdown should now be TRUE');
  };

  const handleSummaryStyleSelect = async (style: SummaryStyle) => {
    if (!transcript || !fileId) {
      Alert.alert('Error', 'No transcript available for summarization');
      return;
    }

    console.log('📋 Summary style selected:', style.title);
    setSelectedSummaryStyle(style);
    setSummaryLoading(true);

    try {
      // Generate AI summary content using the style's instructions
      const summaryContent = await generateSummaryContent(transcript.fullText, style.instructions);
      
      // Create and save the summary
      const summary = await AudioSummaryService.createSummary(
        fileId,
        style.id,
        summaryContent
      );
      
      setCurrentSummary(summary);
      
      // Show success message with preview
      const previewText = summaryContent.length > 100 
        ? summaryContent.substring(0, 100) + '...' 
        : summaryContent;
      
      Alert.alert(
        'Summary Generated',
        `${style.title} summary created successfully!\n\nPreview: ${previewText}`,
        [{ text: 'OK' }]
      );
      
    } catch (error) {
      console.error('❌ Error generating summary:', error);
      Alert.alert('Error', 'Failed to generate summary. Please try again.');
    } finally {
      setSummaryLoading(false);
    }
  };

  const generateSummaryContent = async (transcriptText: string, instructions: string): Promise<string> => {
    // Placeholder for AI summary generation
    // In a real implementation, this would call an AI service with the transcript and instructions
    console.log('🤖 Generating AI summary with instructions:', instructions);
    console.log('📄 Transcript length:', transcriptText.length);
    
    // Simulate AI processing delay
    await new Promise(resolve => setTimeout(resolve, 2000));
    
    // For now, return a mock summary based on the style
    const mockSummaries = {
      'Quick Overview': `Quick Overview: This audio recording contains ${transcriptText.split(' ').length} words of content. The main topics discussed include key insights and important points from the conversation. This summary provides a high-level overview of the content.`,
      'Detailed Analysis': `Detailed Analysis: This comprehensive analysis of the audio content reveals multiple layers of discussion. The transcript contains ${transcriptText.split(' ').length} words that cover various topics and themes. Key findings include important insights, detailed explanations, and comprehensive coverage of the subject matter discussed.`,
      'Action Items': `Action Items: Based on the audio content, here are the key action items identified:\n• Review main topics discussed\n• Follow up on key points mentioned\n• Implement suggested recommendations\n• Schedule follow-up discussions as needed`,
      'Meeting Notes': `Meeting Notes: Key discussion points from this ${Math.round(transcriptText.split(' ').length / 150)} minute session:\n\n• Main agenda items covered\n• Decisions made during the meeting\n• Action items assigned\n• Next steps and follow-up required`
    };
    
    // Return a mock summary or a simple one based on transcript length
    return mockSummaries[instructions] || `Summary: This audio content contains ${transcriptText.split(' ').length} words discussing various topics. The summary has been generated based on the provided instructions: \"${instructions}\". Key themes and important points have been identified and condensed into this overview.`;
  };

  const formatFileSize = (bytes: number): string => {
    if (bytes === 0) return '0 B';
    const k = 1024;
    const sizes = ['B', 'KB', 'MB', 'GB'];
    const i = Math.floor(Math.log(bytes) / Math.log(k));
    return parseFloat((bytes / Math.pow(k, i)).toFixed(1)) + ' ' + sizes[i];
  };

  const formatDate = (dateString: string): string => {
    return new Date(dateString).toLocaleDateString('en-US', {
      year: 'numeric',
      month: 'long',
      day: 'numeric',
      hour: '2-digit',
      minute: '2-digit',
    });
  };

  if (loading) {
    return (
      <Layout>
        <View style={styles.loadingContainer}>
          <Text style={styles.loadingText}>Loading...</Text>
        </View>
      </Layout>
    );
  }

  if (!file) {
    return (
      <Layout>
        <View style={styles.errorContainer}>
          <Text style={styles.errorText}>File not found</Text>
        </View>
      </Layout>
    );
  }

  return (
    <Layout>
      {/* Header */}
      <View style={styles.header}>
        <TouchableOpacity 
          style={styles.backButton} 
          onPress={isEditMode ? handleCancelEdit : () => router.back()}
        >
          {isEditMode ? (
            <X size={24} color="#FFFFFF" strokeWidth={1.5} />
          ) : (
            <ArrowLeft size={24} color="#FFFFFF" strokeWidth={1.5} />
          )}
        </TouchableOpacity>
        <Text style={styles.headerTitle} numberOfLines={1}>
<<<<<<< HEAD
          {isEditMode ? 'Editing Transcript' : 'DEBUG TEST VERSION 123'}
=======
          {isEditMode ? 'Editing Transcript' : file.name || 'Audio File'}
>>>>>>> ea8bf0ba
        </Text>
        <TouchableOpacity 
          style={styles.moreButton} 
          onPress={isEditMode ? handleSaveEdit : handleSearchToggle}
        >
          {isEditMode ? (
            <Check size={20} color="#f4ad3d" strokeWidth={1.5} />
          ) : (
            <Search size={20} color="rgba(255, 255, 255, 0.7)" strokeWidth={1.5} />
          )}
        </TouchableOpacity>
      </View>

      {/* Search Component */}
      <TranscriptSearch
        visible={showSearch}
        segments={transcript?.segments || []}
        onMatchSelect={handleSearchMatchSelect}
        onClose={() => setShowSearch(false)}
      />

      {/* Transcript List */}
      <View style={styles.transcriptContainer}>
        {!isEditMode && (
          <View style={styles.toolsHeader}>
          <View style={styles.toolsRow}>
            <TouchableOpacity style={styles.toolButton} onPress={handleSummarize}>
              <BlurView intensity={18} style={styles.toolButtonBlur}>
                <Lightbulb size={16} color="#f4ad3d" strokeWidth={1.5} />
                <Text style={styles.toolButtonText}>{summaryLoading ? 'Generating...' : 'Summarize'}</Text>
              </BlurView>
            </TouchableOpacity>
            
            <TouchableOpacity style={styles.toolButton} onPress={() => Alert.alert('Chat', 'AI chat functionality coming soon')}>
              <BlurView intensity={18} style={styles.toolButtonBlur}>
                <MessageCircle size={16} color="#f4ad3d" strokeWidth={1.5} />
                <Text style={styles.toolButtonText}>Chat</Text>
              </BlurView>
            </TouchableOpacity>
            
            <TouchableOpacity style={styles.toolButton} onPress={() => Alert.alert('Pin', 'Pin functionality coming soon')}>
              <BlurView intensity={18} style={styles.toolButtonBlur}>
                <Pin size={16} color="#f4ad3d" strokeWidth={1.5} />
                <Text style={styles.toolButtonText}>Pin</Text>
              </BlurView>
            </TouchableOpacity>
          </View>
          
          <TouchableOpacity style={styles.editButton} onPress={handleEditTranscript}>
            <Text style={styles.editButtonText}>Edit</Text>
          </TouchableOpacity>
        </View>
        )}
        
        {transcript && transcript.segments.length > 0 ? (
          transcriptLoading ? (
            <View style={styles.loadingContainer}>
              <Text style={styles.loadingText}>Loading transcript...</Text>
            </View>
          ) : (
          <FlatList
            ref={flatListRef}
            data={transcript.segments}
            keyExtractor={(item) => item.id}
            onScrollBeginDrag={handleUserScroll}
            onMomentumScrollBegin={handleUserScroll}
            getItemLayout={(data, index) => ({
              length: 100, // Estimated item height
              offset: 100 * index,
              index,
            })}
            renderItem={({ item }) => (
              <TranscriptBlock
                segment={item}
                isActive={activeSegmentId === item.id}
                isEditMode={isEditMode}
                onPress={jumpToTimestamp}
                onTextChange={handleSegmentTextChange}
                searchQuery={showSearch ? '' : ''} // Will be connected to search state
                fuzzySearchEnabled={true}
              />
            )}
            showsVerticalScrollIndicator={false}
            contentContainerStyle={styles.transcriptList}
          />
          )
        ) : (
          <View style={styles.noTranscriptContainer}>
            <BlurView intensity={18} style={[styles.noTranscriptCard, { backgroundColor: 'rgba(0, 0, 0, 0.25)' }]}>
              <Text style={styles.noTranscriptText}>
                No transcript available yet
              </Text>
              <Text style={styles.noTranscriptSubtext}>
                Transcription functionality will be implemented in the next phase
              </Text>
            </BlurView>
          </View>
        )}
      </View>

      {/* Bottom Section with Audio Player and Tools */}
      {!isEditMode && (
        <View style={styles.bottomSection}>
        <AudioPlayerModule
          ref={audioPlayerRef}
          audioFile={file}
          onPlayPause={() => console.log('Play/Pause')}
          onSkipBack={() => console.log('Skip back')}
          onSkipForward={() => console.log('Skip forward')}
          onSpeedChange={(speed) => console.log('Speed changed:', speed)}
          onSeek={(time) => {
            console.log('Seek to:', time);
            // Reset user scrolling when seeking manually
            setIsUserScrolling(false);
          }}
          onTimeUpdate={(currentTime) => {
            // Update active segment based on current time
            const currentSegment = transcript?.segments.find(s => 
              currentTime >= s.startTime && currentTime <= s.endTime
            );
            if (currentSegment && currentSegment.id !== activeSegmentId) {
              setActiveSegmentId(currentSegment.id);
              // Auto-scroll to keep active segment centered during playback
              scrollToActiveSegment(currentSegment.id);
            }
          }}
        />
      </View>
      )}

      {/* Cancel Confirmation Modal */}
      <ConfirmModal
        visible={showCancelModal}
        title="Discard your changes?"
        message="You have unsaved changes that will be lost if you continue."
        confirmText="Discard"
        cancelText="Keep Editing"
        onConfirm={handleDiscardChanges}
        onCancel={() => setShowCancelModal(false)}
        isDestructive={true}
      />

      {/* Summary Dropdown */}
      {console.error('🚨 VIEWER DEBUG: About to render SummaryDropdown with visible =', showSummaryDropdown)}
      <SummaryDropdown
        visible={showSummaryDropdown}
        onClose={() => setShowSummaryDropdown(false)}
        onStyleSelect={handleSummaryStyleSelect}
        selectedStyleId={selectedSummaryStyle?.id || null}
      />
    </Layout>
  );
}

const styles = StyleSheet.create({
  loadingContainer: {
    flex: 1,
    alignItems: 'center',
    justifyContent: 'center',
  },
  loadingText: {
    fontSize: 18,
    color: 'rgba(255, 255, 255, 0.7)',
  },
  errorContainer: {
    flex: 1,
    alignItems: 'center',
    justifyContent: 'center',
  },
  errorText: {
    fontSize: 18,
    color: '#EF4444',
  },
  header: {
    flexDirection: 'row',
    alignItems: 'center',
    marginBottom: 16,
    paddingTop: 8,
  },
  backButton: {
    width: 44,
    height: 44,
    borderRadius: 22,
    backgroundColor: 'rgba(255, 255, 255, 0.1)',
    alignItems: 'center',
    justifyContent: 'center',
    marginRight: 16,
  },
  headerTitle: {
    flex: 1,
    fontSize: 16,
    fontWeight: '600',
    color: '#FFFFFF',
  },
  moreButton: {
    width: 44,
    height: 44,
    borderRadius: 22,
    backgroundColor: 'rgba(255, 255, 255, 0.1)',
    alignItems: 'center',
    justifyContent: 'center',
  },
  fileInfoContainer: {
    marginBottom: 20,
  },
  fileName: {
    fontSize: 18,
    fontWeight: '600',
    color: '#FFFFFF',
    marginBottom: 4,
  },
  fileMetadata: {
    fontSize: 14,
    color: 'rgba(255, 255, 255, 0.6)',
  },
  editButton: {
    paddingHorizontal: 12,
    paddingVertical: 8,
  },
  editButtonText: {
    fontSize: 13,
    fontWeight: '600',
    color: '#f4ad3d',
  },
  transcriptContainer: {
    flex: 1,
  },
  toolsHeader: {
    flexDirection: 'row',
    justifyContent: 'space-between',
    alignItems: 'center',
    marginBottom: 16,
  },
  toolsRow: {
    flexDirection: 'row',
    gap: 8,
  },
  toolButton: {
    borderRadius: 12,
    overflow: 'hidden',
  },
  toolButtonBlur: {
    backgroundColor: 'rgba(244, 173, 61, 0.1)',
    borderWidth: 1,
    borderColor: 'rgba(244, 173, 61, 0.2)',
    paddingHorizontal: 12,
    paddingVertical: 8,
    flexDirection: 'row',
    alignItems: 'center',
    gap: 6,
    borderRadius: 12,
  },
  toolButtonText: {
    fontSize: 14,
    fontWeight: '600',
    color: '#f4ad3d',
  },
  transcriptList: {
    paddingBottom: 20,
    paddingHorizontal: 4, // Add horizontal padding to prevent text cutoff
  },
  noTranscriptContainer: {
    flex: 1,
    alignItems: 'center',
    justifyContent: 'center',
    paddingHorizontal: 24,
  },
  noTranscriptCard: {
    borderRadius: 20,
    padding: 32,
    alignItems: 'center',
    maxWidth: 320,
    borderWidth: 1,
    borderColor: 'rgba(255, 255, 255, 0.1)',
  },
  noTranscriptText: {
    fontSize: 18,
    fontWeight: '600',
    color: 'rgba(255, 255, 255, 0.9)',
    marginBottom: 12,
    textAlign: 'center',
    letterSpacing: 0.3,
  },
  noTranscriptSubtext: {
    fontSize: 15,
    color: 'rgba(255, 255, 255, 0.65)',
    textAlign: 'center',
    lineHeight: 22,
    letterSpacing: 0.2,
  },
  bottomSection: {
    paddingTop: 16,
    backgroundColor: 'rgba(13, 13, 13, 0.95)',
    borderTopWidth: 1,
    borderTopColor: 'rgba(255, 255, 255, 0.08)',
  },
});<|MERGE_RESOLUTION|>--- conflicted
+++ resolved
@@ -250,14 +250,7 @@
   };
 
   const handleSummarize = () => {
-<<<<<<< HEAD
-    console.log('📋 Summarize button clicked');
-    console.error('🚨 VIEWER DEBUG: handleSummarize called, setting showSummaryDropdown to TRUE');
-    alert('🚨 VIEWER: Summarize button clicked! Setting dropdown visible.');
-=======
->>>>>>> ea8bf0ba
     setShowSummaryDropdown(true);
-    console.error('🚨 VIEWER DEBUG: showSummaryDropdown should now be TRUE');
   };
 
   const handleSummaryStyleSelect = async (style: SummaryStyle) => {
@@ -376,11 +369,7 @@
           )}
         </TouchableOpacity>
         <Text style={styles.headerTitle} numberOfLines={1}>
-<<<<<<< HEAD
-          {isEditMode ? 'Editing Transcript' : 'DEBUG TEST VERSION 123'}
-=======
           {isEditMode ? 'Editing Transcript' : file.name || 'Audio File'}
->>>>>>> ea8bf0ba
         </Text>
         <TouchableOpacity 
           style={styles.moreButton} 
@@ -524,7 +513,6 @@
       />
 
       {/* Summary Dropdown */}
-      {console.error('🚨 VIEWER DEBUG: About to render SummaryDropdown with visible =', showSummaryDropdown)}
       <SummaryDropdown
         visible={showSummaryDropdown}
         onClose={() => setShowSummaryDropdown(false)}
