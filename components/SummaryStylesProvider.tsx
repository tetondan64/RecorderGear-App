--- conflicted
+++ resolved
@@ -21,22 +21,7 @@
     if (writeClearRef.current) {
       writeClearRef.current();
     }
-<<<<<<< HEAD
-    writeClearRef.current = StorageService.setItemDebounced(
-      STORAGE_KEY,
-      JSON.stringify(newStyles),
-      100,
-    );
-=======
-    writeTimeoutRef.current = setTimeout(() => {
-      const json = safeStringify(newStyles);
-      if (json) {
-        StorageService.setItem(STORAGE_KEY, json).catch(err => {
-          console.error('Failed to save summary styles:', err);
-        });
-      }
-    }, 100);
->>>>>>> 6db7ef63
+
   };
 
   useEffect(() => {
